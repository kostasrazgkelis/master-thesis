# Entity Matching Pipeline

> A PySpark-based pipeline for record linkage and entity resolution across multiple datasets

## Project Overview

This thesis project implements a scalable entity matching pipeline designed to identify and link records representing the same real-world entities across multiple datasets. The system addresses the common problem of entity resolution where identical entities appear with variations due to spelling differences, data entry errors, or formatting inconsistencies.

**Research Problem**: How can we automatically identify and group records that represent the same entities across multiple datasets when exact matches are not possible due to data quality issues?

**Solution**: A configurable PySpark pipeline that uses phonetic matching and similarity scoring to create entity clusters with comprehensive evaluation metrics.

## Technical Implementation

The pipeline processes multiple CSV datasets and performs entity matching using the following approach:

```python
from packages.pyspark.entity_matching_pipeline import run_entity_matching
from pyspark.sql import SparkSession

# Initialize Spark session
spark = SparkSession.builder.appName("EntityMatching").getOrCreate()

# Load datasets
df1 = spark.read.csv("data/df1.csv", header=False).toDF("0", "1", "2", "3", "4", "5")
df2 = spark.read.csv("data/df2.csv", header=False).toDF("0", "1", "2", "3", "4", "5") 
df3 = spark.read.csv("data/df3.csv", header=False).toDF("0", "1", "2", "3", "4", "5")

# Execute entity matching
buckets, metrics = run_entity_matching(
    spark=spark,
    left_df=df1,
    right_dataframes=[df2, df3],
    similarity_threshold=0.6,
    min_matching_columns=3
)

# Analyze results
print(f"Total entity groups: {buckets.count()}")
print(f"F1-Score: {metrics['f1_score']:.4f}")
print(f"Precision: {metrics['precision']:.4f}")
print(f"Recall: {metrics['recall']:.4f}")
```

## Problem Domain and Motivation

Entity resolution is a fundamental challenge in data integration and master data management. Common scenarios include:

- **Customer Data Integration**: Merging customer records from different business systems
- **Academic Research**: Linking publications and authors across bibliographic databases  
- **Healthcare**: Patient record matching across hospital systems
- **E-commerce**: Product catalog deduplication and matching
- **Compliance**: Entity matching against watchlists and regulatory databases

### Challenges Addressed

1. **Spelling Variations**: "Smith" vs "Smyth", "McDonald" vs "MacDonald"
2. **Data Entry Errors**: Typos and transcription mistakes
3. **Formatting Differences**: "123 Main St" vs "123 Main Street"
4. **Incomplete Information**: Missing or partial field values
5. **Scalability**: Processing large datasets with millions of records

## System Architecture

### 1. Data Preprocessing
- **Origin Tracking**: Each dataset receives a unique identifier to maintain data lineage
- **Phonetic Normalization**: Soundex transformation converts text to phonetic codes (e.g., "Smith" and "Smyth" both become "S530")
- **Schema Standardization**: Ensures consistent column naming and data types

### 2. Entity Key Generation
- **Composite Key Creation**: Concatenates matching columns to create entity signatures
- **Cross-Dataset Preparation**: Structures data for efficient comparison operations

### 3. Similarity Calculation
- **Cross-Join Processing**: Compares all records from left dataset against right datasets
- **Column-wise Matching**: Calculates similarity based on matching attribute columns
- **Scoring Algorithm**: Generates similarity scores as ratio of matching columns to total columns

### 4. Threshold Filtering and Bucket Assignment
- **Configurable Thresholds**: Filters record pairs based on similarity scores and minimum matching columns
- **Max Similarity Strategy**: Assigns entities to buckets with highest similarity scores
- **Alternative Threshold Strategy**: Accepts all pairs above specified similarity threshold

### 5. Evaluation and Metrics
- **Ground Truth Calculation**: Determines actual matching pairs for evaluation
- **Performance Metrics**: Calculates precision, recall, F1-score, and bucket statistics
- **Comprehensive Reporting**: Provides detailed analysis of matching quality

## Implementation Details

### Core Components

**MultiPartyRecordLinkage Class**: Main pipeline implementation with configurable matching parameters

**MatchingConfig**: Configuration dataclass supporting:
- Similarity thresholds (0.0 - 1.0)
- Minimum matching column requirements
- Phonetic transformation options
- Bucket assignment strategies

**Helper Functions**: Simplified API for common use cases and multi-dataset scenarios

### Algorithm Characteristics

- **Time Complexity**: O(n×m) where n is left dataset size and m is combined right dataset size
- **Space Complexity**: Optimized through Spark's distributed processing and caching strategies
- **Scalability**: Tested on datasets ranging from hundreds to millions of records

## Project Structure and Organization

```
Thesis/
├── packages/
│   ├── pyspark/                    # Core pipeline implementation
│   │   └── entity_matching_pipeline.py
│   └── utils/                      # Supporting utilities
│       ├── transformations.py
│       └── spark_udfs.py
├── docs/
│   ├── experiments/                # Experimental notebooks
│   │   ├── 00_small_sample_experiment.ipynb
│   │   ├── 00_df1_df2_sample_seed_42_experiment.ipynb
│   │   ├── 00_df1_df2_experiment.ipynb
│   │   └── 01_df1_df2345_experiment.ipynb
│   ├── ENTITY_MATCHING_PIPELINE.md # Complete documentation
│   └── pipelines/                  # Architecture diagrams
├── data/                           # Sample datasets
│   ├── df1.csv through df5.csv
│   └── output/                     # Results storage
├── examples/                       # Usage examples
└── requirements.txt               # Dependencies
```
<<<<<<< HEAD
=======



-----------------------------------------------

7. **Vortex PySpark Pipeline Proposal**
    ![Data Architecture](docs/pipelines/hashed_vortex_proposal_architecture.png)
    There is another variation of the multiparty record linkage (MRL) solution where we build a vortex that will store the total data in an indexed structure. This should 
    reduce complexity of the system, caching the MRL hashed data and be used later when requested by any party.
>>>>>>> afd7ff0b



## Getting Started

### Prerequisites

- **Python 3.7+**: Required for modern PySpark compatibility
- **Java 8 or 11**: Required by Apache Spark
- **Apache Spark 3.x**: Automatically installed via requirements.txt
- **Minimum 8GB RAM**: Recommended for processing medium-sized datasets

### Installation Steps

1. **Clone the repository**:
```bash
git clone https://github.com/kostasrazgkelis/Thesis.git
cd Thesis
```

2. **Set up Python environment** (recommended):
```bash
# Create virtual environment
python -m venv thesis_env

# Activate environment
# On Windows:
thesis_env\Scripts\activate
# On macOS/Linux:
source thesis_env/bin/activate
```

3. **Install dependencies**:
```bash
pip install -r requirements.txt
```

4. **Verify installation**:
```bash
python -c "from pyspark.sql import SparkSession; print('Spark installed successfully')"
```

### Running the Pipeline

1. **Basic execution**:
```bash
# Navigate to project directory
cd Thesis

# Run simple example
python examples/simple_usage_example.py
```

2. **Interactive exploration**:
```bash
# Start Jupyter notebook
jupyter notebook

# Open any experiment notebook in docs/experiments/
# Recommended starting point: 00_small_sample_experiment.ipynb
```

3. **Custom dataset processing**:
```python
# Place your CSV files in the data/ directory
# Ensure columns are named: "0", "1", "2", "3", "4", "5"
# Column "0" should contain unique identifiers
# Columns "1"-"5" contain matching attributes

from packages.pyspark.entity_matching_pipeline import run_entity_matching
from pyspark.sql import SparkSession

spark = SparkSession.builder.appName("YourExperiment").getOrCreate()

# Load your datasets
df1 = spark.read.csv("data/your_file1.csv", header=False).toDF("0", "1", "2", "3", "4", "5")
df2 = spark.read.csv("data/your_file2.csv", header=False).toDF("0", "1", "2", "3", "4", "5")

# Run matching
buckets, metrics = run_entity_matching(spark, df1, [df2])
```

## Experimental Framework

### Designed Experiments

1. **Small Sample Experiment** (`00_small_sample_experiment.ipynb`)
   - **Purpose**: Validate core functionality with synthetic data
   - **Dataset Size**: 6 records per dataset
   - **Expected Results**: Perfect precision and recall
   - **Usage**: Initial testing and algorithm verification

2. **Reproducible Sample Test** (`00_df1_df2_sample_seed_42_experiment.ipynb`)
   - **Purpose**: Consistent results with fixed random seed
   - **Dataset Size**: 10% sample from full datasets
   - **Focus**: Reproducibility and baseline establishment
   - **Seed**: 42 (for consistent sampling across runs)

3. **Full Dataset Evaluation** (`00_df1_df2_experiment.ipynb`)
   - **Purpose**: Production-scale performance assessment
   - **Dataset Size**: Complete df1 and df2 datasets
   - **Focus**: Scalability and real-world performance
   - **Metrics**: Comprehensive evaluation including execution time

4. **Multi-Dataset Integration** (`01_df1_df2345_experiment.ipynb`)
   - **Purpose**: Demonstrate multi-dataset matching capabilities
   - **Dataset Configuration**: df1 vs [df2, df3, df4, df5]
   - **Focus**: Complex scenario handling and origin tracking
   - **Analysis**: Cross-dataset matching patterns and statistics

### Configuration Examples

**Conservative Matching** (High Precision):
```python
buckets, metrics = run_entity_matching(
    spark=spark, left_df=df1, right_dataframes=[df2],
    similarity_threshold=0.8,  # 80% similarity required
    min_matching_columns=4     # 4 out of 5 columns must match
)
```

**Balanced Matching** (Precision-Recall Balance):
```python
buckets, metrics = run_entity_matching(
    spark=spark, left_df=df1, right_dataframes=[df2],
    similarity_threshold=0.6,  # 60% similarity required
    min_matching_columns=3     # 3 out of 5 columns must match
)
```

**Liberal Matching** (High Recall):
```python
buckets, metrics = run_entity_matching(
    spark=spark, left_df=df1, right_dataframes=[df2],
    similarity_threshold=0.4,  # 40% similarity required
    min_matching_columns=2     # 2 out of 5 columns must match
)
```

## Results Interpretation

### Output Analysis

**Buckets DataFrame Structure**:
- `bucket_id`: Unique identifier for each entity cluster
- `assigned_entities`: List of record IDs grouped in this cluster
- `bucket_size`: Number of records in the cluster
- `avg_similarity`: Average similarity score within the cluster

**Evaluation Metrics**:
- **Precision**: TP / (TP + FP) - Proportion of identified matches that are correct
- **Recall**: TP / (TP + FN) - Proportion of actual matches that were identified  
- **F1-Score**: Harmonic mean of precision and recall - Overall matching quality
- **Ground Truth**: Number of actual matching pairs in the dataset

### Performance Benchmarking

Expected performance characteristics based on experimental analysis:
- **Small datasets** (< 1K records): Near real-time processing
- **Medium datasets** (1K - 100K records): Processing time in minutes
- **Large datasets** (> 100K records): May require cluster computing resources

## Research Contributions

1. **Scalable Architecture**: Distributed processing capability for large-scale entity resolution
2. **Configurable Algorithms**: Flexible similarity thresholds and matching strategies
3. **Comprehensive Evaluation**: Automated quality assessment with standard metrics
4. **Multi-Dataset Support**: Simultaneous matching across multiple data sources
5. **Clean Implementation**: Well-documented, maintainable codebase suitable for academic review

## Code Quality and Documentation

- **Modular Design**: Clear separation of concerns with dedicated classes and functions
- **Type Hints**: Full type annotations for better code clarity and IDE support
- **Comprehensive Testing**: Multiple experiment notebooks validating different scenarios
- **Academic Standards**: Professional documentation suitable for thesis submission
- **Reproducible Results**: Fixed random seeds and deterministic algorithms where applicable

## Future Extensions

Potential areas for further research and development:
- **Advanced Similarity Metrics**: Integration of machine learning-based similarity functions
- **Real-time Processing**: Stream processing capabilities for continuous entity matching
- **Interactive Visualization**: Graphical tools for exploring entity clusters and relationships
- **Domain-Specific Adaptations**: Specialized matching rules for different data types
- **Performance Optimization**: Advanced caching and indexing strategies

## References and Further Reading

- **[Complete Technical Documentation](docs/ENTITY_MATCHING_PIPELINE.md)**: Detailed API reference and advanced usage
- **[System Architecture](docs/pipelines/data_architecture.png)**: Visual overview of system components
- **Experimental Notebooks**: Comprehensive examples demonstrating various use cases and configurations

## Academic Context

This implementation addresses fundamental challenges in data integration and master data management, particularly relevant for:
- Database systems research
- Information retrieval and extraction
- Data quality and cleaning methodologies
- Large-scale data processing systems

The pipeline serves as both a practical tool for entity resolution tasks and a foundation for further research in automated data integration techniques.

## AI Assistance Disclosure

### Development Methodology

This thesis project represents a collaborative approach between human expertise and artificial intelligence assistance. The development process incorporated AI-generated content alongside traditional research and programming methodologies, reflecting modern software development practices and the evolving landscape of academic research.

### AI Contribution Areas

**Code Development**: Portions of the implementation were developed with AI assistance, including:
- Pipeline architecture design and optimization
- Code refactoring and documentation improvements
- Algorithm implementation and testing frameworks
- Performance optimization suggestions

**Documentation and Analysis**: AI tools contributed to:
- Technical documentation writing and structure
- Code commenting and inline documentation
- Experimental notebook creation and organization
- README and markdown file development

**Quality Assurance**: All AI-generated content has been:
- Thoroughly reviewed and validated by the author
- Tested for correctness and performance
- Integrated thoughtfully with human-written components
- Verified against academic and technical standards

### Human Oversight and Validation

The author maintains full responsibility for:
- Research design and methodology selection
- Algorithm logic and implementation decisions
- Experimental design and result interpretation
- Final code review and quality assurance
- Academic integrity and thesis contributions

### Hybrid Development Model

This project demonstrates a hybrid development approach where:
- **Human expertise** provides domain knowledge, research direction, and critical evaluation
- **AI assistance** enhances productivity, code quality, and documentation completeness
- **Collaborative review** ensures accuracy, maintainability, and academic rigor

The resulting codebase contains both human-authored and AI-assisted components, all integrated under human supervision and validated through comprehensive testing. This methodology represents an innovative approach to academic software development, leveraging modern AI tools while maintaining scholarly standards and personal accountability.

### Transparency Statement

This disclosure is provided in the interest of academic transparency and reflects the reality of contemporary software development practices. The use of AI assistance does not diminish the originality, contribution, or academic value of this research, but rather demonstrates the effective integration of emerging technologies in academic work.

---

**Author**: Konstantinos Razgkelis
**Institution**: Aristotle University of Thessaloniki
**Degree Program**: Master's Thesis Project  
**Year**: 2025

<|MERGE_RESOLUTION|>--- conflicted
+++ resolved
@@ -130,8 +130,140 @@
 ├── examples/                       # Usage examples
 └── requirements.txt               # Dependencies
 ```
-<<<<<<< HEAD
-=======
+
+
+# Entity Matching Pipeline
+
+> A PySpark-based pipeline for record linkage and entity resolution across multiple datasets
+
+## Project Overview
+
+This thesis project implements a scalable entity matching pipeline designed to identify and link records representing the same real-world entities across multiple datasets. The system addresses the common problem of entity resolution where identical entities appear with variations due to spelling differences, data entry errors, or formatting inconsistencies.
+
+**Research Problem**: How can we automatically identify and group records that represent the same entities across multiple datasets when exact matches are not possible due to data quality issues?
+
+**Solution**: A configurable PySpark pipeline that uses phonetic matching and similarity scoring to create entity clusters with comprehensive evaluation metrics.
+
+## Technical Implementation
+
+The pipeline processes multiple CSV datasets and performs entity matching using the following approach:
+
+```python
+from packages.pyspark.entity_matching_pipeline import run_entity_matching
+from pyspark.sql import SparkSession
+
+# Initialize Spark session
+spark = SparkSession.builder.appName("EntityMatching").getOrCreate()
+
+# Load datasets
+df1 = spark.read.csv("data/df1.csv", header=False).toDF("0", "1", "2", "3", "4", "5")
+df2 = spark.read.csv("data/df2.csv", header=False).toDF("0", "1", "2", "3", "4", "5") 
+df3 = spark.read.csv("data/df3.csv", header=False).toDF("0", "1", "2", "3", "4", "5")
+
+# Execute entity matching
+buckets, metrics = run_entity_matching(
+    spark=spark,
+    left_df=df1,
+    right_dataframes=[df2, df3],
+    similarity_threshold=0.6,
+    min_matching_columns=3
+)
+
+# Analyze results
+print(f"Total entity groups: {buckets.count()}")
+print(f"F1-Score: {metrics['f1_score']:.4f}")
+print(f"Precision: {metrics['precision']:.4f}")
+print(f"Recall: {metrics['recall']:.4f}")
+```
+
+## Problem Domain and Motivation
+
+Entity resolution is a fundamental challenge in data integration and master data management. Common scenarios include:
+
+- **Customer Data Integration**: Merging customer records from different business systems
+- **Academic Research**: Linking publications and authors across bibliographic databases  
+- **Healthcare**: Patient record matching across hospital systems
+- **E-commerce**: Product catalog deduplication and matching
+- **Compliance**: Entity matching against watchlists and regulatory databases
+
+### Challenges Addressed
+
+1. **Spelling Variations**: "Smith" vs "Smyth", "McDonald" vs "MacDonald"
+2. **Data Entry Errors**: Typos and transcription mistakes
+3. **Formatting Differences**: "123 Main St" vs "123 Main Street"
+4. **Incomplete Information**: Missing or partial field values
+5. **Scalability**: Processing large datasets with millions of records
+
+## System Architecture
+
+### 1. Data Preprocessing
+- **Origin Tracking**: Each dataset receives a unique identifier to maintain data lineage
+- **Phonetic Normalization**: Soundex transformation converts text to phonetic codes (e.g., "Smith" and "Smyth" both become "S530")
+- **Schema Standardization**: Ensures consistent column naming and data types
+
+### 2. Entity Key Generation
+- **Composite Key Creation**: Concatenates matching columns to create entity signatures
+- **Cross-Dataset Preparation**: Structures data for efficient comparison operations
+
+### 3. Similarity Calculation
+- **Cross-Join Processing**: Compares all records from left dataset against right datasets
+- **Column-wise Matching**: Calculates similarity based on matching attribute columns
+- **Scoring Algorithm**: Generates similarity scores as ratio of matching columns to total columns
+
+### 4. Threshold Filtering and Bucket Assignment
+- **Configurable Thresholds**: Filters record pairs based on similarity scores and minimum matching columns
+- **Max Similarity Strategy**: Assigns entities to buckets with highest similarity scores
+- **Alternative Threshold Strategy**: Accepts all pairs above specified similarity threshold
+
+### 5. Evaluation and Metrics
+- **Ground Truth Calculation**: Determines actual matching pairs for evaluation
+- **Performance Metrics**: Calculates precision, recall, F1-score, and bucket statistics
+- **Comprehensive Reporting**: Provides detailed analysis of matching quality
+
+## Implementation Details
+
+### Core Components
+
+**MultiPartyRecordLinkage Class**: Main pipeline implementation with configurable matching parameters
+
+**MatchingConfig**: Configuration dataclass supporting:
+- Similarity thresholds (0.0 - 1.0)
+- Minimum matching column requirements
+- Phonetic transformation options
+- Bucket assignment strategies
+
+**Helper Functions**: Simplified API for common use cases and multi-dataset scenarios
+
+### Algorithm Characteristics
+
+- **Time Complexity**: O(n×m) where n is left dataset size and m is combined right dataset size
+- **Space Complexity**: Optimized through Spark's distributed processing and caching strategies
+- **Scalability**: Tested on datasets ranging from hundreds to millions of records
+
+## Project Structure and Organization
+
+```
+Thesis/
+├── packages/
+│   ├── pyspark/                    # Core pipeline implementation
+│   │   └── entity_matching_pipeline.py
+│   └── utils/                      # Supporting utilities
+│       ├── transformations.py
+│       └── spark_udfs.py
+├── docs/
+│   ├── experiments/                # Experimental notebooks
+│   │   ├── 00_small_sample_experiment.ipynb
+│   │   ├── 00_df1_df2_sample_seed_42_experiment.ipynb
+│   │   ├── 00_df1_df2_experiment.ipynb
+│   │   └── 01_df1_df2345_experiment.ipynb
+│   ├── ENTITY_MATCHING_PIPELINE.md # Complete documentation
+│   └── pipelines/                  # Architecture diagrams
+├── data/                           # Sample datasets
+│   ├── df1.csv through df5.csv
+│   └── output/                     # Results storage
+├── examples/                       # Usage examples
+└── requirements.txt               # Dependencies
+```
 
 
 
@@ -141,7 +273,6 @@
     ![Data Architecture](docs/pipelines/hashed_vortex_proposal_architecture.png)
     There is another variation of the multiparty record linkage (MRL) solution where we build a vortex that will store the total data in an indexed structure. This should 
     reduce complexity of the system, caching the MRL hashed data and be used later when requested by any party.
->>>>>>> afd7ff0b
 
 
 
@@ -157,11 +288,34 @@
 ### Installation Steps
 
 1. **Clone the repository**:
+### Prerequisites
+
+- **Python 3.7+**: Required for modern PySpark compatibility
+- **Java 8 or 11**: Required by Apache Spark
+- **Apache Spark 3.x**: Automatically installed via requirements.txt
+- **Minimum 8GB RAM**: Recommended for processing medium-sized datasets
+
+### Installation Steps
+
+1. **Clone the repository**:
 ```bash
 git clone https://github.com/kostasrazgkelis/Thesis.git
 cd Thesis
 ```
 
+2. **Set up Python environment** (recommended):
+```bash
+# Create virtual environment
+python -m venv thesis_env
+
+# Activate environment
+# On Windows:
+thesis_env\Scripts\activate
+# On macOS/Linux:
+source thesis_env/bin/activate
+```
+
+3. **Install dependencies**:
 2. **Set up Python environment** (recommended):
 ```bash
 # Create virtual environment
@@ -344,6 +498,171 @@
 - Large-scale data processing systems
 
 The pipeline serves as both a practical tool for entity resolution tasks and a foundation for further research in automated data integration techniques.
+4. **Verify installation**:
+```bash
+python -c "from pyspark.sql import SparkSession; print('Spark installed successfully')"
+```
+
+### Running the Pipeline
+
+1. **Basic execution**:
+```bash
+# Navigate to project directory
+cd Thesis
+
+# Run simple example
+python examples/simple_usage_example.py
+```
+
+2. **Interactive exploration**:
+```bash
+# Start Jupyter notebook
+jupyter notebook
+
+# Open any experiment notebook in docs/experiments/
+# Recommended starting point: 00_small_sample_experiment.ipynb
+```
+
+3. **Custom dataset processing**:
+```python
+# Place your CSV files in the data/ directory
+# Ensure columns are named: "0", "1", "2", "3", "4", "5"
+# Column "0" should contain unique identifiers
+# Columns "1"-"5" contain matching attributes
+
+from packages.pyspark.entity_matching_pipeline import run_entity_matching
+from pyspark.sql import SparkSession
+
+spark = SparkSession.builder.appName("YourExperiment").getOrCreate()
+
+# Load your datasets
+df1 = spark.read.csv("data/your_file1.csv", header=False).toDF("0", "1", "2", "3", "4", "5")
+df2 = spark.read.csv("data/your_file2.csv", header=False).toDF("0", "1", "2", "3", "4", "5")
+
+# Run matching
+buckets, metrics = run_entity_matching(spark, df1, [df2])
+```
+
+## Experimental Framework
+
+### Designed Experiments
+
+1. **Small Sample Experiment** (`00_small_sample_experiment.ipynb`)
+   - **Purpose**: Validate core functionality with synthetic data
+   - **Dataset Size**: 6 records per dataset
+   - **Expected Results**: Perfect precision and recall
+   - **Usage**: Initial testing and algorithm verification
+
+2. **Reproducible Sample Test** (`00_df1_df2_sample_seed_42_experiment.ipynb`)
+   - **Purpose**: Consistent results with fixed random seed
+   - **Dataset Size**: 10% sample from full datasets
+   - **Focus**: Reproducibility and baseline establishment
+   - **Seed**: 42 (for consistent sampling across runs)
+
+3. **Full Dataset Evaluation** (`00_df1_df2_experiment.ipynb`)
+   - **Purpose**: Production-scale performance assessment
+   - **Dataset Size**: Complete df1 and df2 datasets
+   - **Focus**: Scalability and real-world performance
+   - **Metrics**: Comprehensive evaluation including execution time
+
+4. **Multi-Dataset Integration** (`01_df1_df2345_experiment.ipynb`)
+   - **Purpose**: Demonstrate multi-dataset matching capabilities
+   - **Dataset Configuration**: df1 vs [df2, df3, df4, df5]
+   - **Focus**: Complex scenario handling and origin tracking
+   - **Analysis**: Cross-dataset matching patterns and statistics
+
+### Configuration Examples
+
+**Conservative Matching** (High Precision):
+```python
+buckets, metrics = run_entity_matching(
+    spark=spark, left_df=df1, right_dataframes=[df2],
+    similarity_threshold=0.8,  # 80% similarity required
+    min_matching_columns=4     # 4 out of 5 columns must match
+)
+```
+
+**Balanced Matching** (Precision-Recall Balance):
+```python
+buckets, metrics = run_entity_matching(
+    spark=spark, left_df=df1, right_dataframes=[df2],
+    similarity_threshold=0.6,  # 60% similarity required
+    min_matching_columns=3     # 3 out of 5 columns must match
+)
+```
+
+**Liberal Matching** (High Recall):
+```python
+buckets, metrics = run_entity_matching(
+    spark=spark, left_df=df1, right_dataframes=[df2],
+    similarity_threshold=0.4,  # 40% similarity required
+    min_matching_columns=2     # 2 out of 5 columns must match
+)
+```
+
+## Results Interpretation
+
+### Output Analysis
+
+**Buckets DataFrame Structure**:
+- `bucket_id`: Unique identifier for each entity cluster
+- `assigned_entities`: List of record IDs grouped in this cluster
+- `bucket_size`: Number of records in the cluster
+- `avg_similarity`: Average similarity score within the cluster
+
+**Evaluation Metrics**:
+- **Precision**: TP / (TP + FP) - Proportion of identified matches that are correct
+- **Recall**: TP / (TP + FN) - Proportion of actual matches that were identified  
+- **F1-Score**: Harmonic mean of precision and recall - Overall matching quality
+- **Ground Truth**: Number of actual matching pairs in the dataset
+
+### Performance Benchmarking
+
+Expected performance characteristics based on experimental analysis:
+- **Small datasets** (< 1K records): Near real-time processing
+- **Medium datasets** (1K - 100K records): Processing time in minutes
+- **Large datasets** (> 100K records): May require cluster computing resources
+
+## Research Contributions
+
+1. **Scalable Architecture**: Distributed processing capability for large-scale entity resolution
+2. **Configurable Algorithms**: Flexible similarity thresholds and matching strategies
+3. **Comprehensive Evaluation**: Automated quality assessment with standard metrics
+4. **Multi-Dataset Support**: Simultaneous matching across multiple data sources
+5. **Clean Implementation**: Well-documented, maintainable codebase suitable for academic review
+
+## Code Quality and Documentation
+
+- **Modular Design**: Clear separation of concerns with dedicated classes and functions
+- **Type Hints**: Full type annotations for better code clarity and IDE support
+- **Comprehensive Testing**: Multiple experiment notebooks validating different scenarios
+- **Academic Standards**: Professional documentation suitable for thesis submission
+- **Reproducible Results**: Fixed random seeds and deterministic algorithms where applicable
+
+## Future Extensions
+
+Potential areas for further research and development:
+- **Advanced Similarity Metrics**: Integration of machine learning-based similarity functions
+- **Real-time Processing**: Stream processing capabilities for continuous entity matching
+- **Interactive Visualization**: Graphical tools for exploring entity clusters and relationships
+- **Domain-Specific Adaptations**: Specialized matching rules for different data types
+- **Performance Optimization**: Advanced caching and indexing strategies
+
+## References and Further Reading
+
+- **[Complete Technical Documentation](docs/ENTITY_MATCHING_PIPELINE.md)**: Detailed API reference and advanced usage
+- **[System Architecture](docs/pipelines/data_architecture.png)**: Visual overview of system components
+- **Experimental Notebooks**: Comprehensive examples demonstrating various use cases and configurations
+
+## Academic Context
+
+This implementation addresses fundamental challenges in data integration and master data management, particularly relevant for:
+- Database systems research
+- Information retrieval and extraction
+- Data quality and cleaning methodologies
+- Large-scale data processing systems
+
+The pipeline serves as both a practical tool for entity resolution tasks and a foundation for further research in automated data integration techniques.
 
 ## AI Assistance Disclosure
 
@@ -400,3 +719,59 @@
 **Degree Program**: Master's Thesis Project  
 **Year**: 2025
 
+
+## AI Assistance Disclosure
+
+### Development Methodology
+
+This thesis project represents a collaborative approach between human expertise and artificial intelligence assistance. The development process incorporated AI-generated content alongside traditional research and programming methodologies, reflecting modern software development practices and the evolving landscape of academic research.
+
+### AI Contribution Areas
+
+**Code Development**: Portions of the implementation were developed with AI assistance, including:
+- Pipeline architecture design and optimization
+- Code refactoring and documentation improvements
+- Algorithm implementation and testing frameworks
+- Performance optimization suggestions
+
+**Documentation and Analysis**: AI tools contributed to:
+- Technical documentation writing and structure
+- Code commenting and inline documentation
+- Experimental notebook creation and organization
+- README and markdown file development
+
+**Quality Assurance**: All AI-generated content has been:
+- Thoroughly reviewed and validated by the author
+- Tested for correctness and performance
+- Integrated thoughtfully with human-written components
+- Verified against academic and technical standards
+
+### Human Oversight and Validation
+
+The author maintains full responsibility for:
+- Research design and methodology selection
+- Algorithm logic and implementation decisions
+- Experimental design and result interpretation
+- Final code review and quality assurance
+- Academic integrity and thesis contributions
+
+### Hybrid Development Model
+
+This project demonstrates a hybrid development approach where:
+- **Human expertise** provides domain knowledge, research direction, and critical evaluation
+- **AI assistance** enhances productivity, code quality, and documentation completeness
+- **Collaborative review** ensures accuracy, maintainability, and academic rigor
+
+The resulting codebase contains both human-authored and AI-assisted components, all integrated under human supervision and validated through comprehensive testing. This methodology represents an innovative approach to academic software development, leveraging modern AI tools while maintaining scholarly standards and personal accountability.
+
+### Transparency Statement
+
+This disclosure is provided in the interest of academic transparency and reflects the reality of contemporary software development practices. The use of AI assistance does not diminish the originality, contribution, or academic value of this research, but rather demonstrates the effective integration of emerging technologies in academic work.
+
+---
+
+**Author**: Konstantinos Razgkelis
+**Institution**: Aristotle University of Thessaloniki
+**Degree Program**: Master's Thesis Project  
+**Year**: 2025
+
